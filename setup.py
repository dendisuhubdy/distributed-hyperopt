#!/usr/bin/env python
# -*- coding: utf-8 -*-
"""Installation script for Oríon."""
from glob import iglob
import os
import sys

from setuptools import setup

import versioneer

isfile = os.path.isfile
pjoin = os.path.join
repo_root = os.path.dirname(os.path.abspath(__file__))
mpath = pjoin(repo_root, 'src')
sys.path.insert(0, mpath)

import orion.core as orion  # noqa

print(sys.version)


def find_data_files():
    """Find Oríon's configuration and metadata files."""
    install_config_path = pjoin(orion.DIRS.site_data_dir, 'config')
    config_path = pjoin('config', '*')
    configs = [cfg for cfg in iglob(config_path) if isfile(cfg)]

    data_files = [
        (install_config_path, configs),
        (orion.DIRS.site_data_dir, ['LICENSE', 'README.rst']),
    ]

    return data_files


tests_require = [
    'pytest>=3.0.0'
    ]


packages = [
    'orion.core',
    'orion.client',
    'orion.algo',
    'orion.storage'
    ]

setup_args = dict(
    name='orion.core',
    version=versioneer.get_version(),
    cmdclass=versioneer.get_cmdclass(),
    description=orion.__descr__,
    long_description=open(os.path.join(repo_root, "README.rst"), 'rt', encoding='utf8').read(),
    license=orion.__license__,
    author=orion.__author__,
    author_email=orion.__author_email__,
    url=orion.__url__,
    packages=packages,
    package_dir={'': 'src'},
    include_package_data=True,
    data_files=find_data_files(),
    entry_points={
        'console_scripts': [
            'orion = orion.core.cli:main',
            ],
        'OptimizationAlgorithm': [
            'random = orion.algo.random:Random',
            'asha = orion.algo.asha:ASHA',
            ],
<<<<<<< HEAD
        'StorageProtocol': [
=======
        'Storage': [
>>>>>>> d576f510
            'legacy = orion.storage.legacy:Legacy',
            'track = orion.storage.track:Track'
            ]
        },
    install_requires=['PyYAML', 'pymongo>=3', 'numpy', 'scipy', 'gitpython', 'filelock',
                      'tabulate'],
    tests_require=tests_require,
    setup_requires=['setuptools', 'pytest-runner'],
    extras_require=dict(test=tests_require),
    # "Zipped eggs don't play nicely with namespace packaging"
    # from https://github.com/pypa/sample-namespace-packages
    zip_safe=False
    )

setup_args['keywords'] = [
    'Machine Learning',
    'Deep Learning',
    'Distributed',
    'Optimization',
    ]

setup_args['platforms'] = ['Linux']

setup_args['classifiers'] = [
    'Development Status :: 1 - Planning',
    'Intended Audience :: Developers',
    'Intended Audience :: Education',
    'Intended Audience :: Science/Research',
    'License :: OSI Approved :: BSD License',
    'Operating System :: POSIX',
    'Operating System :: Unix',
    'Programming Language :: Python',
    'Topic :: Scientific/Engineering',
    'Topic :: Scientific/Engineering :: Artificial Intelligence',
] + [('Programming Language :: Python :: %s' % x)
     for x in '3 3.5 3.6 3.7'.split()]

if __name__ == '__main__':
    setup(**setup_args)<|MERGE_RESOLUTION|>--- conflicted
+++ resolved
@@ -68,11 +68,7 @@
             'random = orion.algo.random:Random',
             'asha = orion.algo.asha:ASHA',
             ],
-<<<<<<< HEAD
-        'StorageProtocol': [
-=======
         'Storage': [
->>>>>>> d576f510
             'legacy = orion.storage.legacy:Legacy',
             'track = orion.storage.track:Track'
             ]
