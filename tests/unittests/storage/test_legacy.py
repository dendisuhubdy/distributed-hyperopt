#!/usr/bin/env python
# -*- coding: utf-8 -*-
"""Collection of tests for :mod:`orion.storage`."""


base_experiment = {
    'name': 'default_name',
    'version': 0,
    'metadata': {
        'user': 'default_user',
        'user_script': 'abc',
        'datetime': '2017-11-23T02:00:00'
    }
}

mongodb_config = {
    'database': {
        'type': 'MongoDB',
        'name': 'orion_test',
        'username': 'user',
        'password': 'pass'
    }
<<<<<<< HEAD
}

db_backends = [
    {
        'storage_type': 'legacy',
        'args': {
            'config': mongodb_config
        }
    }
]


@pytest.mark.parametrize('db_backend', db_backends)
def test_backward_compatible_drop_user_index(db_backend):
    """Test that indexes from old versions are removed"""
    with OrionState(experiments=[], database=db_backend) as cfg:
        storage = cfg.storage()
        database = cfg.database

        database.ensure_index(
            'experiments',
            [('name', Database.ASCENDING), ('metadata.user', Database.ASCENDING)],
            unique=True)

        database.ensure_index(
            'experiments',
            [('name', Database.ASCENDING),
             ('metadata.user', Database.ASCENDING),
             ('version', Database.ASCENDING)],
            unique=True)

        storage.create_experiment(base_experiment)
        base_experiment.pop('_id')
        base_experiment['version'] = 1

        with pytest.raises(DuplicateKeyError):
            storage.create_experiment(base_experiment)

        experiments = storage.fetch_experiments({})
        assert len(experiments) == 1, 'Only first experiment in the database'

        # Remove old indexes for backward-compatibility
        storage._setup_db()  # pylint: disable=protected-access

        assert storage.create_experiment(base_experiment)

        experiments = storage.fetch_experiments({})
        assert len(experiments) == 2, 'Both experiments in the database'
=======
]
>>>>>>> 38ca8afd
<|MERGE_RESOLUTION|>--- conflicted
+++ resolved
@@ -20,7 +20,6 @@
         'username': 'user',
         'password': 'pass'
     }
-<<<<<<< HEAD
 }
 
 db_backends = [
@@ -30,45 +29,4 @@
             'config': mongodb_config
         }
     }
-]
-
-
-@pytest.mark.parametrize('db_backend', db_backends)
-def test_backward_compatible_drop_user_index(db_backend):
-    """Test that indexes from old versions are removed"""
-    with OrionState(experiments=[], database=db_backend) as cfg:
-        storage = cfg.storage()
-        database = cfg.database
-
-        database.ensure_index(
-            'experiments',
-            [('name', Database.ASCENDING), ('metadata.user', Database.ASCENDING)],
-            unique=True)
-
-        database.ensure_index(
-            'experiments',
-            [('name', Database.ASCENDING),
-             ('metadata.user', Database.ASCENDING),
-             ('version', Database.ASCENDING)],
-            unique=True)
-
-        storage.create_experiment(base_experiment)
-        base_experiment.pop('_id')
-        base_experiment['version'] = 1
-
-        with pytest.raises(DuplicateKeyError):
-            storage.create_experiment(base_experiment)
-
-        experiments = storage.fetch_experiments({})
-        assert len(experiments) == 1, 'Only first experiment in the database'
-
-        # Remove old indexes for backward-compatibility
-        storage._setup_db()  # pylint: disable=protected-access
-
-        assert storage.create_experiment(base_experiment)
-
-        experiments = storage.fetch_experiments({})
-        assert len(experiments) == 2, 'Both experiments in the database'
-=======
-]
->>>>>>> 38ca8afd
+]