# Example `orion` database, first are the "primary keys" (there's also an
# implicit _id key here in MongoDB, but we cannot base our search based on that)
---

# Example of entries in `experiments` collection
# configurations: some are inferred automatically,
# but most depend on user's input to `orion`
- name: supernaedo2

  metadata:
    # inferred from os
    user: tsirif
    datetime: 2017-11-22T20:00:00
    # from orion.__version__
    orion_version: 0.1
    # from `orion`'s args
    user_script: full_path/main.py
    # from `orion`'s args
    user_args: ["--encoding_layer~choices(['rnn', 'lstm', 'gru'])", "--decoding_layer~choices(['rnn', 'lstm_with_attention', 'gru'])"]
    # from user's vsc, e.g. git
    user_vcs: git
    user_version: ~
    user_commit_hash: as5f7asf5asfa7sf

  # TODO: enable references to other experiments
  # reuse their trial history
  # set defaults for their missing arguments
  refers:
    name: supernaedo1
    user: tsirif

    params:
      - name: decoding_layer
        type: categorical
        value: gru

  # orion's configuration
  pool_size: 2
  max_trials: 1000

  # **complete** specification of algorithms used
  # user's configuration, but defaults are inferred
  algorithms:
    dumbalgo:  # this must be logged as `Experiment` would log it, complete specification
      value: 5
      scoring: 0
      judgement: ~
      suspend: False
      done: False

- name: supernaedo3

  metadata:
    user: tsirif
    datetime: 2017-11-22T21:00:00
    orion_version: 0.1
    user_script: full_path/ieeeela.py
    user_args: ["--encoding_layer~choices(['rnn', 'lstm', 'gru'])", "--decoding_layer~choices(['rnn', 'lstm_with_attention', 'gru'])"]
    user_vcs: git
    user_version: ~
    user_commit_hash: as5f7asf5asfa7sf
  refers:
    name: supernaedo1
    user: tsirif
    params:
      - name: decoding_layer
        type: categorical
        value: gru
  pool_size: 2
  max_trials: 1000
  algorithms:
    dumbalgo:  # this must be logged as `Experiment` would log it, complete specification
      value: 5
      scoring: 0
      judgement: ~
      suspend: False
      done: False

- name: supernaedo4

  metadata:
    user: tsirif
    datetime: 2017-11-22T21:00:00
    orion_version: 0.1
    user_script: full_path/ieeeela.py
    user_args: ["--encoding_layer~choices(['rnn', 'lstm', 'gru'])", "--decoding_layer~choices(['rnn', 'lstm_with_attention', 'gru'])"]
    user_vcs: git
    user_version: ~
    user_commit_hash: as5f7asf5asfa7sf
  refers:
    name: supernaedo1
    user: tsirif
    params:
      - name: decoding_layer
        type: categorical
        value: gru
  pool_size: 2
  max_trials: 1
  status: done
  algorithms:
    dumbalgo:  # this must be logged as `Experiment` would log it, complete specification
      value: 5
      scoring: 0
      judgement: ~
      suspend: False
      done: False

- name: supernaedo2

  metadata:
    user: dendi
    datetime: 2017-11-22T20:00:00
    orion_version: 0.1
    user_script: full_path/main.py
    user_args: ["--encoding_layer~choices(['rnn', 'lstm', 'gru'])", "--decoding_layer~choices(['rnn', 'lstm_with_attention', 'gru'])"]
    user_vcs: git
    user_version: ~
    user_commit_hash: as5f7asf5asfa7sf
  refers:
    name: supernaedo1
    user: tsirif
    params:
      - name: decoding_layer
        type: categorical
        value: gru
  pool_size: 2
  max_trials: 1000
  algorithms:
    dumbalgo:  # this must be logged as `Experiment` would log it, complete specification
      value: 5
      scoring: 0
      judgement: ~
      suspend: False
      done: False
---

# Example of entries in `trials` collection
- experiment: supernaedo2

  status: completed  # new, reserved, suspended, completed, interrupted, broken
  worker: 1251231
  submit_time: 2017-11-22T23:00:00
  start_time: ~
  end_time: 2017-11-22T23:00:00
  results:
    - name: ~
      type: objective  # objective, constraint
      value: 3
  params:
    - name: /encoding_layer
      type: categorical
      value: lstm
    - name: /decoding_layer
      type: categorical
      value: rnn
  parents: []
- experiment: supernaedo2

  status: completed
  worker: 1251231
  submit_time: 2017-11-22T23:00:00
  start_time: ~
  end_time: 2017-11-22T22:30:00
  results:
    - name: ~
      type: objective  # objective, constraint
      value: 2
    - name: naedw_grad
      type: gradient
      value: [-0.1, 2]
  params:
    - name: /encoding_layer
      type: categorical
      value: rnn
    - name: /decoding_layer
      type: categorical
      value: rnn
  parents: []
- experiment: supernaedo2

  status: completed
  worker: 23415151
  submit_time: 2017-11-23T00:00:00
  start_time: 150
  end_time: 2017-11-23T00:00:00
  results:
    - name: yolo
      type: objective  # objective, constraint
      value: 10
    - name: contra
      type: constraint  # objective, constraint
      value: 1.2
    - name: naedw_grad
      type: gradient
      value: [5, 3]
  params:
    - name: /encoding_layer
      type: categorical
      value: gru
    - name: /decoding_layer
      type: categorical
      value: lstm_with_attention
  parents: []
- experiment: supernaedo2

  status: new
  worker: ~
  submit_time: 2017-11-23T01:00:00
  start_time: ~
  end_time: 2017-11-23T01:00:00
  results:
    - name: ~
      type: objective  # objective, constraint
      value: ~
  params:
    - name: /encoding_layer
      type: categorical
      value: gru
    - name: /decoding_layer
      type: categorical
      value: rnn
  parents: []
- experiment: supernaedo2

  status: new  # new, reserved, suspended, completed, broken
  worker: ~
  submit_time: 2017-11-23T02:00:00
  start_time: ~
  end_time: ~
  results:
    - name: ~
      type: objective  # objective, constraint
      value: ~
  params:
    - name: /encoding_layer
      type: categorical
      value: rnn
    - name: /decoding_layer
      type: categorical
      value: lstm_with_attention
  parents: []
- experiment: supernaedo2

  status: interrupted
  worker: ~
  submit_time: 2017-11-23T03:00:00
  start_time: 2017-11-23T03:00:00
  end_time: ~
  results:
    - name: ~
      type: objective  # objective, constraint
      value: ~
  params:
    - name: /encoding_layer
      type: categorical
      value: lstm
    - name: /decoding_layer
      type: categorical
      value: lstm_with_attention
  parents: []
- experiment: supernaedo2

  status: suspended
  worker: ~
  submit_time: 2017-11-23T04:00:00
  start_time: 2017-11-23T04:00:00
  end_time: ~
  results:
    - name: ~
      type: objective  # objective, constraint
      value: ~
  params:
    - name: /encoding_layer
      type: categorical
      value: lstm
    - name: /decoding_layer
      type: categorical
      value: gru
<<<<<<< HEAD
  parents: []

=======

- experiment: supernaedo4

  status: completed
  worker: 1251231
  submit_time: 2017-11-22T23:00:00
  start_time: ~
  end_time: 2017-11-22T22:30:00
  results:
    - name: ~
      type: objective  # objective, constraint
      value: 2
    - name: naedw_grad
      type: gradient
      value: [-0.1, 2]
  params:
    - name: /encoding_layer
      type: categorical
      value: rnn
    - name: /decoding_layer
      type: categorical
      value: rnn
>>>>>>> f6ca3b1d
---

# Example of entries in `workers` collection
- exp_name: supernaedo2
  user: tsirif

  type: all  # consumer, producer, all
  resource: leto52
  pid: 1231
  status: alive  # alive, success, dead
  lastfound: 10
- exp_name: supernaedo2
  user: tsirif

  type: all
  resource: leto52
  pid: 14141
  status: dead
  lastfound: 11
---

# Example of entries in `resources` collection
- alias: leto52
  exp_name: supernaedo2
  user: tsirif

  hostname: leto52.iro.umontreal.ca
  max_concurrent: 10
  scheduler: slurm
  scheduler_args: '--qos=unkillable --gres=gpu --mem=20000'<|MERGE_RESOLUTION|>--- conflicted
+++ resolved
@@ -276,10 +276,7 @@
     - name: /decoding_layer
       type: categorical
       value: gru
-<<<<<<< HEAD
-  parents: []
-
-=======
+  parents: []
 
 - experiment: supernaedo4
 
@@ -302,7 +299,7 @@
     - name: /decoding_layer
       type: categorical
       value: rnn
->>>>>>> f6ca3b1d
+  parents: []
 ---
 
 # Example of entries in `workers` collection
