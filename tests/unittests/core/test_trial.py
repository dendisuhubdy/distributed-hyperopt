#!/usr/bin/env python
# -*- coding: utf-8 -*-
"""Collection of tests for :mod:`orion.core.worker.trial`."""
import bson
import numpy
import pytest

from orion.core.worker.trial import Trial


class TestTrial(object):
    """Test Trial object and class."""

    def test_init_empty(self):
        """Initialize empty trial."""
        t = Trial()
        assert t.experiment is None
        assert t.status == 'new'
        assert t.worker is None
        assert t.submit_time is None
        assert t.start_time is None
        assert t.end_time is None
        assert t.results == []
        assert t.params == []
        assert t.working_dir is None

    def test_init_full(self, exp_config):
        """Initialize with a dictionary with complete specification."""
        t = Trial(**exp_config[1][1])
        assert t.experiment == exp_config[1][1]['experiment']
        assert t.status == exp_config[1][1]['status']
        assert t.worker == exp_config[1][1]['worker']
        assert t.submit_time == exp_config[1][1]['submit_time']
        assert t.start_time == exp_config[1][1]['start_time']
        assert t.end_time == exp_config[1][1]['end_time']
        assert list(map(lambda x: x.to_dict(), t.results)) == exp_config[1][1]['results']
        assert t.results[0].name == exp_config[1][1]['results'][0]['name']
        assert t.results[0].type == exp_config[1][1]['results'][0]['type']
        assert t.results[0].value == exp_config[1][1]['results'][0]['value']
        assert list(map(lambda x: x.to_dict(), t.params)) == exp_config[1][1]['params']
        assert t.working_dir is None

    def test_higher_shapes_not_ndarray(self):
        """Test that `numpy.ndarray` values are converted to list."""
        value = numpy.zeros([3])
        expected = value.tolist()
        params = [dict(name='/x', type='real', value=value)]
        trial = Trial(params=params)

        assert trial.params[0].value == expected

    def test_bad_access(self):
        """Other than `Trial.__slots__` are not allowed."""
        t = Trial()
        with pytest.raises(AttributeError):
            t.asdfa = 3

    def test_bad_init(self):
        """Other than `Trial.__slots__` are not allowed in __init__ too."""
        with pytest.raises(AttributeError):
            Trial(ispii='iela')

    def test_value_bad_init(self):
        """Other than `Trial.Value.__slots__` are not allowed in __init__ too."""
        with pytest.raises(AttributeError):
            Trial.Value(ispii='iela')

    def test_param_bad_init(self):
        """Other than `Trial.Param.__slots__` are not allowed in __init__ too."""
        with pytest.raises(AttributeError):
            Trial.Param(ispii='iela')

    def test_result_bad_init(self):
        """Other than `Trial.Result.__slots__` are not allowed in __init__ too."""
        with pytest.raises(AttributeError):
            Trial.Result(ispii='iela')

    def test_not_allowed_status(self):
        """Other than `Trial.allowed_stati` are not allowed in `Trial.status`."""
        t = Trial()
        with pytest.raises(ValueError):
            t.status = 'asdf'
        with pytest.raises(ValueError):
            t = Trial(status='ispi')

    def test_value_not_allowed_type(self):
        """Other than `Trial.Result.allowed_types` are not allowed in `Trial.Result.type`.

        Same for `Trial.Param`.
        """
        with pytest.raises(ValueError):
            v = Trial.Result(name='asfda', type='hoho')
        v = Trial.Result()
        with pytest.raises(ValueError):
            v.type = 'asfda'

        with pytest.raises(ValueError):
            v = Trial.Param(name='asfda', type='hoho')
        v = Trial.Param()
        with pytest.raises(ValueError):
            v.type = 'asfda'

    @pytest.mark.usefixtures("clean_db")
    def test_convertion_to_dict(self, exp_config):
        """Convert to dictionary form for database using ``dict``."""
        t = Trial(**exp_config[1][1])
        assert t.to_dict() == exp_config[1][1]

    @pytest.mark.usefixtures("clean_db")
    def test_build_trials(self, exp_config):
        """Convert to objects form using `Trial.build`."""
        trials = Trial.build(exp_config[1])
        assert list(map(lambda x: x.to_dict(), trials)) == exp_config[1]

    @pytest.mark.usefixtures("clean_db")
    def test_value_equal(self, exp_config):
        """Compare Param objects using __eq__"""
        trials = Trial.build(exp_config[1])

        assert trials[0].params[0] == Trial.Param(**exp_config[1][0]['params'][0])
        assert trials[0].params[1] != Trial.Param(**exp_config[1][0]['params'][0])

    def test_pfmt_trial(self, exp_config):
        """Test representation of `Trial`."""
        t = Trial(**exp_config[1][1])
<<<<<<< HEAD
        assert t.pfmt()  == "Trial(experiment='supernaedo2', status='completed',\n"\
                         "      params=/encoding_layer:gru\n"\
                         "             /decoding_layer:lstm_with_attention)"
=======
        assert str(t) == "Trial(experiment='supernaedo2', status='completed',\n"\
                         "      params=/decoding_layer:lstm_with_attention\n"\
                         "             /encoding_layer:gru)"
>>>>>>> f5b77fb0

    def test_str_value(self, exp_config):
        """Test representation of `Trial.Value`."""
        t = Trial(**exp_config[1][1])
        assert str(t.params[1]) == "Param(name='/encoding_layer', "\
                                   "type='categorical', value='gru')"

    def test_invalid_result(self, exp_config):
        """Test that invalid objectives cannot be set"""
        t = Trial(**exp_config[1][1])

        # Make sure valid ones pass
        t.results = [Trial.Result(name='asfda', type='constraint', value=None),
                     Trial.Result(name='asfdb', type='objective', value=1e-5)]

        # No results at all
        with pytest.raises(ValueError) as exc:
            t.results = []
        assert 'No objective found' in str(exc.value)

        # No objectives
        with pytest.raises(ValueError) as exc:
            t.results = [Trial.Result(name='asfda', type='constraint', value=None)]
        assert 'No objective found' in str(exc.value)

        # Bad objective type
        with pytest.raises(ValueError) as exc:
            t.results = [Trial.Result(name='asfda', type='constraint', value=None),
                         Trial.Result(name='asfdb', type='objective', value=None)]
        assert 'Results must contain' in str(exc.value)

    def test_objective_property(self, exp_config):
        """Check property `Trial.objective`."""
        # 1 results in `results` list
        t = Trial(**exp_config[1][1])
        assert isinstance(t.objective, Trial.Result)
        assert t.objective.name == 'yolo'
        assert t.objective.type == 'objective'
        assert t.objective.value == 10

        # 0 results in `results` list
        tmp = exp_config[1][1]['results'].pop(0)
        t = Trial(**exp_config[1][1])
        assert t.objective is None
        exp_config[1][1]['results'].append(tmp)

        # >1 results in `results` list
        exp_config[1][1]['results'].append(dict(name='yolo2',
                                                type='objective',
                                                value=12))
        t = Trial(**exp_config[1][1])
        assert isinstance(t.objective, Trial.Result)
        assert t.objective.name == 'yolo'
        assert t.objective.type == 'objective'
        assert t.objective.value == 10
        tmp = exp_config[1][1]['results'].pop()

    def test_gradient_property(self, exp_config):
        """Check property `Trial.gradient`."""
        # 1 results in `results` list
        t = Trial(**exp_config[1][1])
        assert isinstance(t.gradient, Trial.Result)
        assert t.gradient.name == 'naedw_grad'
        assert t.gradient.type == 'gradient'
        assert t.gradient.value == [5, 3]

        # 0 results in `results` list
        tmp = exp_config[1][1]['results'].pop()
        t = Trial(**exp_config[1][1])
        assert t.gradient is None
        exp_config[1][1]['results'].append(tmp)

        # >1 results in `results` list
        exp_config[1][1]['results'].append(dict(name='yolo2',
                                                type='gradient',
                                                value=[12, 15]))
        t = Trial(**exp_config[1][1])
        assert isinstance(t.gradient, Trial.Result)
        assert t.gradient.name == 'naedw_grad'
        assert t.gradient.type == 'gradient'
        assert t.gradient.value == [5, 3]
        tmp = exp_config[1][1]['results'].pop()

    def test_params_repr_property(self, exp_config):
        """Check property `Trial.params_repr`."""
        t = Trial(**exp_config[1][1])
        assert t.params_repr() == "/decoding_layer:lstm_with_attention,/encoding_layer:gru"
        assert t.params_repr(sep='\n') == "/decoding_layer:lstm_with_attention\n/encoding_layer:gru"

        t = Trial()
        assert t.params_repr() == ""

    def test_hash_name_property(self, exp_config):
        """Check property `Trial.hash_name`."""
        t = Trial(**exp_config[1][1])
        assert t.hash_name == "e4422cafdb943b148e47ab8b57dcf3db"

        t = Trial()
        with pytest.raises(ValueError) as exc:
            t.hash_name
        assert 'params' in str(exc.value)

    def test_full_name_property(self, exp_config):
        """Check property `Trial.full_name`."""
        t = Trial(**exp_config[1][1])
        assert t.full_name == ".decoding_layer:lstm_with_attention-.encoding_layer:gru"

        t = Trial()
        with pytest.raises(ValueError) as exc:
            t.full_name
        assert 'params' in str(exc.value)

    def test_higher_shape_id_is_same(self):
        """Check if a Trial with a shape > 1 has the same id once it has been through the DB."""
        x = {'name': '/x', 'value': [1, 2], 'type': 'real'}
        trial = Trial(params=[x])
        assert trial.id == Trial(**bson.BSON.decode(bson.BSON.encode(trial.to_dict()))).id<|MERGE_RESOLUTION|>--- conflicted
+++ resolved
@@ -123,15 +123,10 @@
     def test_pfmt_trial(self, exp_config):
         """Test representation of `Trial`."""
         t = Trial(**exp_config[1][1])
-<<<<<<< HEAD
         assert t.pfmt()  == "Trial(experiment='supernaedo2', status='completed',\n"\
                          "      params=/encoding_layer:gru\n"\
                          "             /decoding_layer:lstm_with_attention)"
-=======
-        assert str(t) == "Trial(experiment='supernaedo2', status='completed',\n"\
-                         "      params=/decoding_layer:lstm_with_attention\n"\
-                         "             /encoding_layer:gru)"
->>>>>>> f5b77fb0
+
 
     def test_str_value(self, exp_config):
         """Test representation of `Trial.Value`."""
